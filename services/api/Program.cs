--- conflicted
+++ resolved
@@ -185,20 +185,11 @@
     app.UseSwaggerUI();
 }
 
-<<<<<<< HEAD
-// Only use HTTPS redirection in production
-if (!app.Environment.IsDevelopment())
-{
-    app.UseHttpsRedirection();
-}
-
-=======
 // Conditionally enable HTTPS redirection (disable for local MCP development)
 if (!builder.Configuration.GetValue<bool>("DisableHttpsRedirection", false))
 {
     app.UseHttpsRedirection();
 }
->>>>>>> 8368fb46
 app.UseRouting();
 
 // Add authentication error handling middleware
